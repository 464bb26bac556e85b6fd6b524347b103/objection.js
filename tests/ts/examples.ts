--- conflicted
+++ resolved
@@ -275,19 +275,6 @@
   .$relatedQuery<Movie>('movies')
   .insert({ title: 'Total Recall' })
 
-<<<<<<< HEAD
-// Vefiry whereIn accepts a queryBuilder of any
-const whereInSubquery = Movie.query().select('name');
-
-Person
-  .query()
-  .whereIn('firstName', whereInSubquery);
-
-Person
-  .query()
-  .whereExists(whereInSubquery);
-=======
-
 // Verify if is possible transaction class can be shared across models
 objection.transaction(Person.knex(), async trx => {
   await Person.query(trx).insert({ firstName: 'Name' });
@@ -306,4 +293,14 @@
     .then(() => trx.commit())
     .catch(() => trx.rollback());
 });
->>>>>>> 01e4b3c1
+
+// Vefiry whereIn accepts a queryBuilder of any
+const whereInSubquery = Movie.query().select('name');
+
+Person
+  .query()
+  .whereIn('firstName', whereInSubquery);
+
+Person
+  .query()
+  .whereExists(whereInSubquery);